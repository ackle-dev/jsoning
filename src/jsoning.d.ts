export default class Jsoning {
    /**
     *
     * Create a new JSON file for storing or initialize an exisiting file to be used.
     *
     * @param {string} database The name of the JSON file to be created or used.
     * @returns {boolean} Returns true.
     * @example
     * const jsoning = require('jsoning');
     * var database = new jsoning("database.json");
     *
     */
    constructor(database: string);
    database: string;
    /**
     *
     * Adds an element to the database with the specified value. If element with the given key exists, element value is updated.
     *
     * @param {string} key Key of the element to be set.
     * @param {*} value Value of the element to be set.
     * @returns {boolean} If element is set/updated successfully, returns true; else false.
     *
     * @example
     * database.set("foo", "bar");
     * database.set("hi", 3);
     *
     * database.set("en", "db"); // { "en": "db" }
     * database.set("en", "en"); // { "en": "en" }
     *
     * let set = database.set("khaleel", "gibran");
     * console.log(set); // returns true
     *
     */
    set(key: string, value: JSONValue): Promise<boolean>;
    /**
     *
     * Returns all the elements and their values of the JSON file.
     *
     * @returns {Object} All the key-value pairs of the database.
     * @example
     * database.set("foo", "bar");
     * database.set("hi", "hello");
     *
     * let all = database.all();
     * console.log(all); // { "foo": "bar", "hi": "hello" }
     *
     */
    all(): any;
    /**
     *
     * Deletes an element from the database based on its key.
     *
     * @param {string} key The key of the element to be deleted.
     * @returns {Boolean} Returns true if the value exists, else returns false.
     * @example
     * database.set("ping", "pong");
     * database.set("foo", "bar");
     *
     * database.delete("foo"); // returns true
     *
     */
    delete(key: string): Promise<boolean>;
    /**
     *
     * Gets the value of an element based on it's key.
     *
     * @param {string} key The key of the element to be fetched.
     * @returns {*} Returns value, if element exists, else returns false.
     * @example
     * database.set("food", "pizza");
     *
     * let food = database.get("food");
     * console.log(food) // returns pizza
     *
     */
    get(key: string): JSONValue;
    /**
     *
     * Clears the whole JSON database.
     *
     * @returns {Boolean}
     * @example
     * database.set("foo", "bar");
     * database.set("en", "db");
     *
     * database.clear(); // return {}
     *
     */
    clear(): Promise<boolean>;
    /**
     *
     * Performs mathematical operations on values of elements.
     *
     * @param {string} key The key of the element on which the mathematical operation is to be performed.
     * @param {string} operation The operation to perform, one of add, subtract, multiply and divide.
     * @param {number} operand The number for performing the mathematical operation (the operand).
     *
     * @returns {Boolean} True if the operation succeeded, else false.
     *
     * @example
     * database.set("value1", 1);
     * database.set("value2", 10);
     *
     * database.math("value1", "add", 1);
     * database.math("value2", "multiply", 5);
     *
     * console.log(database.get("value1")); // returns 1+1 = 2
     * console.log(database.get("value2")); // returns 10*5 = 50
     *
     */
    math(key: string, operation: string, operand: number): Promise<boolean>;
    /**
     *
     * Check if a particular element exists by key.
     *
     * @param {string} key The key of the element to see if the element exists.
     *
     * @returns {Boolean} True if the element exists, false if the element doesn't exist.
     *
     * @example
     * database.set("some value", "hi");
     *
     * let has = database.has("some value");
     * console.log(has); // returns true
     *
     * let has2 = database.has("value");
     * console.log(has2); // returns false
     */
    has(key: string): boolean;
    /**
     *
     * This function will push the given value into the provided element (if it's an array) in the database based on the key. If no such element exists, it will initialize a new element with an empty array.
     *
     * @param {string} key
     * @param {(string|number|boolean|null|undefined|Object)} value
     *
     * @returns {Boolean} True if the the value was pushed to an array successfully, else false.
     *
     * @example
     * database.push("leaderboard", "khaleel");
     * database.push("leaderboard", "RiversideRocks");
     *
     */
<<<<<<< HEAD
    push(key: string, value: string): Promise<boolean>;
}
export type JSONValue = string | number | boolean | {[key: string]: JSONValue} | [JSONValue] | null
=======
    push(key: string, value: (string | number | boolean | null | undefined | any)): boolean;
    /**
     *
     * This function will remove a given primitive value from the provided element (if it's an array) in the database based on the key. If no such element exists, it will do nothing.
     *
     * @param {string} key
     * @param {boolean|number|string|null} value
     *
     * @returns {boolean} True if successfully removed or not found or the key does not exist, else false.
     *
     * @example
     * database.remove("leaderboard", "wh0");
     *
     */
    remove(key: string, value: (boolean | number | string | null)): boolean;
}
>>>>>>> fe5ea366
<|MERGE_RESOLUTION|>--- conflicted
+++ resolved
@@ -141,12 +141,7 @@
      * database.push("leaderboard", "RiversideRocks");
      *
      */
-<<<<<<< HEAD
-    push(key: string, value: string): Promise<boolean>;
-}
-export type JSONValue = string | number | boolean | {[key: string]: JSONValue} | [JSONValue] | null
-=======
-    push(key: string, value: (string | number | boolean | null | undefined | any)): boolean;
+    push(key: string, value: JSONValue): Promise<boolean>;
     /**
      *
      * This function will remove a given primitive value from the provided element (if it's an array) in the database based on the key. If no such element exists, it will do nothing.
@@ -160,6 +155,6 @@
      * database.remove("leaderboard", "wh0");
      *
      */
-    remove(key: string, value: (boolean | number | string | null)): boolean;
+    remove(key: string, value: JSONValue): Promise<boolean>;
 }
->>>>>>> fe5ea366
+export type JSONValue = string | number | boolean | {[key: string]: JSONValue} | [JSONValue] | null